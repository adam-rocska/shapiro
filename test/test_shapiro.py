from fastapi.testclient import TestClient
from shapiro import shapiro_server
import os
import json
import pytest
from time import sleep
import shutil

shapiro_server.CONTENT_DIR = './test/ontologies'

shutil.rmtree(shapiro_server.INDEX_DIR, ignore_errors=True) # remove previous full-text-search indexes

shapiro_server.init()
sleep(3) # Shapiro's houskeeper threads need a few saeconds to do their bit, otherwise some tests will not succeed simply because some data is not ready yet

client = TestClient(shapiro_server.app, 'http://127.0.0.1:8000') # need to use 127.0.0.1:8000 as base url to ensure tests succeed with test ontologies and test data
client1 = TestClient(shapiro_server.app, 'http://localhost:8000') # try resolving against localhost instead 127.0.0.1

@pytest.fixture(scope="session", autouse=True)
def cleanup(request):
    shapiro_server.shutdown() # Shapiro needs a chance to shutdown its housekeeper threads

def test_get_server():
    server = shapiro_server.get_server('127.0.0.1', 8000, shapiro_server.CONTENT_DIR, 'info', 'text/turtle', ['schema.org', 'w3.org', 'example.org'], './fts_index')
    assert server is not None

def test_get_existing_bad_schemas():
    result = shapiro_server.BAD_SCHEMAS
    assert len(result) == 4
    response = client.get("/bad/person1_with_syntax_error")
    assert response.status_code == 406
    mime = 'application/ld+json'
    response = client.get("/bad/person2_with_syntax_error", headers={"accept-header": mime})
    assert response.status_code == 406

def test_commandline_parse_to_default():
    args = shapiro_server.get_args()
    assert args.host == '127.0.0.1'
    assert args.port == 8000
    assert args.content_dir == './'
    assert args.log_level == 'info'
    assert args.default_mime == 'text/turtle'
    assert args.features == 'all'
    assert args.ignore_namespaces == ['schema.org', 'w3.org', 'example.org']
    assert args.index_dir == './fts_index/'
    assert args.ssl_keyfile is None
    assert args.ssl_certfile is None
    assert args.ssl_ca_certs is None

def test_commandline_parse_to_specified_values():
<<<<<<< HEAD
    args = shapiro_server.get_args(['--host', '0.0.0.0', '--port', '1234', '--content_dir', './foo',
                                    '--log_level', 'bar', '--default_mime', 'foobar', '--features', 'validate',
                                    '--ignore_namespaces', 'foo', 'bar', '--index_dir', '/tmp'])
=======
    args = shapiro_server.get_args(['--host', '0.0.0.0', '--port', '1234', '--content_dir', './foo', '--log_level', 'bar', '--default_mime', 'foobar', '--features', 'validate', '--ignore_namespaces', 'foo', 'bar', '--index_dir', '/tmp',  '--ssl_keyfile', './certs/key.key',  '--ssl_certfile', './certs/cert.crt',  '--ssl_ca_certs', './certs/ca_cert.crt'])
>>>>>>> 6973c2e0
    assert args.host == '0.0.0.0'
    assert args.port == 1234
    assert args.content_dir == './foo'
    assert args.log_level == 'bar'
    assert args.default_mime == 'foobar'
    assert args.features == 'validate'
    assert args.ignore_namespaces == ['foo', 'bar']
    assert args.index_dir == '/tmp'
    assert args.ssl_keyfile == './certs/key.key'
    assert args.ssl_certfile == './certs/cert.crt'
    assert args.ssl_ca_certs == './certs/ca_cert.crt'

def test_schema_fulltext_search():
    response = client.get('/search/?query=real')
    hits = response.json()
    assert hits['schemas'] is not None
    assert len(hits['schemas']) == 1
    assert hits['schemas'][0]['schema_path'] == 'com/example/org/person'
    assert response.status_code == 200    
    response = client.get('/search/?query=')
    assert response.status_code == 200    
    shutil.rmtree(shapiro_server.INDEX_DIR, ignore_errors=True) # remove full-text-search indexes
    
def test_get_schema_list():
    response = client.get('/schemas/')
    assert response.status_code == 200    
    
def test_get_static_resources():
    response = client.get('/static/favicon.ico')
    assert response.status_code == 200    
    response = client.get('/static/scripts.js')
    assert response.status_code == 200    
    response = client.get('/static/styles.css')
    assert response.status_code == 200    
    response = client.get('/static/shapiro.png')
    assert response.status_code == 200
    
def test_get_welcome_page():
    response = client.get('/welcome/')
    assert response.status_code == 200    

def test_redirect_to_welcome_page():
    response = client.get('/')
    assert response.status_code == 200    

def test_get_non_existing_schema():
    response = client.get("/this_is_a_non_existing_ontology")
    assert response.status_code == 404

def test_get_existing_jsonld_schema_as_jsonld():
    mime = 'application/ld+json'
    response = client.get("/person", headers={"accept-header": mime})
    assert response.headers['content-type'].startswith(mime)
    assert response.status_code == 200

def test_get_existing_jsonld_schema_as_jsonld_with_multiple_weighted_accept_headers():
    mime_in = 'application/ld+json;q=0.9,text/turtle;q=0.8'
    mime_out = 'application/ld+json'
    response = client.get("/person", headers={"accept-header": mime_in})
    assert response.headers['content-type'].startswith(mime_out)
    assert response.status_code == 200

def test_get_existing_jsonld_schema_as_ttl():
    mime = 'text/turtle'
    response = client.get("/person", headers={"accept-header": mime})
    assert response.headers['content-type'].startswith(mime)
    assert response.status_code == 200

def test_get_existing_ttl_schema_deep_down_in_the_hierarchy_as_jsonld():
    mime = 'application/ld+json'
    response = client.get("/com/example/org/person", headers={"accept-header": mime})
    assert response.headers['content-type'].startswith(mime)
    assert response.status_code == 200

def test_get_existing_ttl_schema_deep_down_in_the_hierarchy_as_jsonld_ignoring_element_reference_with_os_path_sep():
    mime = 'application/ld+json'
    response = client.get("/com/example/org/person/firstname", headers={"accept-header": mime})
    assert response.headers['content-type'].startswith(mime)
    assert response.status_code == 200

def test_get_existing_ttl_schema_deep_down_in_the_hierarchy_as_jsonld_ignoring_element_reference_with_anchor():
    mime = 'application/ld+json'
    response = client.get("/com/example/org/person#firstname", headers={"accept-header": mime})
    assert response.headers['content-type'].startswith(mime)
    assert response.status_code == 200

def test_get_existing_ttl_schema_deep_down_in_the_hierarchy_as_ttl():
    mime = 'text/turtle'
    response = client.get("/com/example/org/person", headers={"accept-header": mime})
    assert response.headers['content-type'].startswith(mime)
    assert response.status_code == 200

def test_get_existing_jsonld_schema_as_default_without_accept_header():
    mime = ''
    response = client.get("/person", headers={"accept-header": mime})
    assert response.headers['content-type'].startswith(shapiro_server.MIME_DEFAULT)
    assert response.status_code == 200

def test_get_existing_ttl_schema_as_default_without_accept_header():
    mime = ''
    response = client.get("/com/example/org/person", headers={"accept-header": mime})
    assert response.headers['content-type'].startswith(shapiro_server.MIME_DEFAULT)
    assert response.status_code == 200

def test_get_existing_schema_with_duplicates():
    response = client.get("/dupes/person")
    assert response.status_code == 404

def test_get_existing_schema_with_uncovered_mime_type():
    mime = 'text/text'
    response = client.get("/com/example/org/person", headers={"accept-header": mime})
    assert response.headers['content-type'].startswith(shapiro_server.MIME_DEFAULT)
    assert response.status_code == 200

def test_convert_with_unkown_mime_yields_none():
    result = shapiro_server.convert('irrelevantPath', 'irrelevantContent', 'fantasymimetype')
    assert result is None

def test_validate_with_compliant_jsonld_data():
    with open('./test/data/person2_data_valid.jsonld') as data_file:
        response = client.post("/validate/com/example/org/person", content=data_file.read(), headers={"content-type": shapiro_server.MIME_JSONLD})
        assert response.headers['content-type'].startswith(shapiro_server.MIME_JSONLD)
        assert response.status_code == 200
        report = response.json()
        assert report[0]['http://www.w3.org/ns/shacl#conforms'][0]['@value'] == True

def test_validate_with_uncompliant_jsonld_data():
    with open('./test/data/person2_data_invalid.jsonld') as data_file:
        response = client.post("/validate/com/example/org/person", content=data_file.read(), headers={"content-type": shapiro_server.MIME_JSONLD})
        assert response.headers['content-type'].startswith(shapiro_server.MIME_JSONLD)
        assert response.status_code == 200
        report = response.json()
        assert report[0]['http://www.w3.org/ns/shacl#conforms'][0]['@value'] == False

def test_validate_with_compliant_jsonld_list_data():
    with open('./test/data/person_list1_data_valid.jsonld') as data_file:
        response = client.post("/validate/com/example/org/person", content=data_file.read(), headers={"content-type": shapiro_server.MIME_JSONLD})
        assert response.headers['content-type'].startswith(shapiro_server.MIME_JSONLD)
        assert response.status_code == 200
        report = response.json()
        assert report[0]['http://www.w3.org/ns/shacl#conforms'][0]['@value'] == True

def test_validate_with_uncompliant_jsonld_list_data():
    with open('./test/data/person_list1_data_invalid.jsonld') as data_file:
        response = client.post("/validate/com/example/org/person", content=data_file.read(), headers={"content-type": shapiro_server.MIME_JSONLD})
        assert response.headers['content-type'].startswith(shapiro_server.MIME_JSONLD)
        assert response.status_code == 200
        report = response.json()
        assert report[0]['http://www.w3.org/ns/shacl#conforms'][0]['@value'] == False

def test_validate_with_compliant_ttl_data():
    with open('./test/data/person1_data_valid.ttl') as data_file:
        response = client.post("/validate/com/example/org/person", content=data_file.read(), headers={"content-type": shapiro_server.MIME_TTL})
        assert response.headers['content-type'].startswith(shapiro_server.MIME_JSONLD)
        assert response.status_code == 200
        report = response.json()
        assert report[0]['http://www.w3.org/ns/shacl#conforms'][0]['@value'] == True

def test_validate_with_uncompliant_ttl_data():
    with open('./test/data/person1_data_invalid.ttl') as data_file:
        response = client.post("/validate/com/example/org/person", content=data_file.read(), headers={"content-type": shapiro_server.MIME_TTL})
        assert response.headers['content-type'].startswith(shapiro_server.MIME_JSONLD)
        assert response.status_code == 200
        report = response.json()
        assert report[0]['http://www.w3.org/ns/shacl#conforms'][0]['@value'] == False

def test_validate_with_compliant_ttl_list_data():
    with open('./test/data/person_list2_data_valid.ttl') as data_file:
        response = client.post("/validate/com/example/org/person", content=data_file.read(), headers={"content-type": shapiro_server.MIME_TTL})
        assert response.headers['content-type'].startswith(shapiro_server.MIME_JSONLD)
        assert response.status_code == 200
        report = response.json()
        assert report[0]['http://www.w3.org/ns/shacl#conforms'][0]['@value'] == True

def test_validate_with_uncompliant_ttl_list_data():
    with open('./test/data/person_list2_data_invalid.ttl') as data_file:
        response = client.post("/validate/com/example/org/person", content=data_file.read(), headers={"content-type": shapiro_server.MIME_TTL})
        assert response.headers['content-type'].startswith(shapiro_server.MIME_JSONLD)
        assert response.status_code == 200
        report = response.json()
        assert report[0]['http://www.w3.org/ns/shacl#conforms'][0]['@value'] == False

def test_validate_with_syntax_error_ttl_data():
    with open('./test/data/person1_data_syntax_error.ttl') as data_file:
        response = client.post("/validate/com/example/org/person", content=data_file.read(), headers={"content-type": shapiro_server.MIME_TTL})
        assert response.status_code == 422

def test_validate_with_syntax_error_jsonld_data():
    with open('./test/data/person2_data_syntax_error.jsonld') as data_file:
        response = client.post("/validate/com/example/org/person", content=data_file.read(), headers={"content-type": shapiro_server.MIME_JSONLD})
        assert response.status_code == 422

def test_validate_with_unsupported_data_content_type():
        response = client.post("/validate/com/example/org/person", content="irrelevant", headers={"content-type": 'text/text'})
        assert response.status_code == 415

def test_validate_with_remote_schema_that_cannot_be_found():
    with open('./test/data/person2_data_valid.jsonld') as data_file:
        response = client.post("/validate/schema.org/person", content=data_file.read(), headers={"content-type": shapiro_server.MIME_JSONLD})
        assert response.status_code == 422

def test_validate_with_local_schema_that_cannot_be_found():
    with open('./test/data/person2_data_valid.jsonld') as data_file:
        response = client.post("/validate/foo", content=data_file.read(), headers={"content-type": shapiro_server.MIME_JSONLD})
        assert response.status_code == 422

def test_validate_with_remote_schema():
    with open('./test/data/person2_data_valid.jsonld') as data_file:
        response = client.post("/validate/www.w3.org/2000/01/rdf-schema", content=data_file.read(), headers={"content-type": shapiro_server.MIME_JSONLD})
        assert response.headers['content-type'].startswith(shapiro_server.MIME_JSONLD)
        assert response.status_code == 200
        report = response.json()
        assert report[0]['http://www.w3.org/ns/shacl#conforms'][0]['@value'] == True

def test_features_switching_only_serve():
    shapiro_server.activate_routes('serve')
    response = client.get("/person")
    assert response.status_code == 200
    response = client.post("/validate/com/example/org/person", content="irrelevant content", headers={"content-type": shapiro_server.MIME_TTL})
    # with the validate route disabled, the request will land with the get_schema route and therefore return a 405 (and not a 404)
    assert response.status_code == 405

def test_features_switching_only_validate():
    shapiro_server.activate_routes('validate')
    response = client.get("/person")
    assert response.status_code == 404
    with open('./test/data/person2_data_invalid.jsonld') as data_file:
        response = client.post("/validate/com/example/org/person", content=data_file.read(), headers={"content-type": shapiro_server.MIME_JSONLD})
        assert response.status_code == 200
        assert response.headers['content-type'].startswith(shapiro_server.MIME_JSONLD)
        report = response.json()
        assert report[0]['http://www.w3.org/ns/shacl#conforms'][0]['@value'] == False

###########################################################################################################################

###########################################################################################################################

def test_validate_with_inference_with_compliant_jsonld_data():
    with open('./test/data/person2_data_valid.jsonld') as data_file:
        response = client.post("/validate/", content=data_file.read(), headers={"content-type": shapiro_server.MIME_JSONLD})
        assert response.headers['content-type'].startswith(shapiro_server.MIME_JSONLD)
        assert response.status_code == 200
        report = response.json()
        assert report['127.0.0.1:8000/com/example/org/person'][0]['http://www.w3.org/ns/shacl#conforms'][0]['@value'] == True

def test_validate_with_inference_with_uncompliant_jsonld_data():
    with open('./test/data/person2_data_invalid.jsonld') as data_file:
        response = client.post("/validate/", content=data_file.read(), headers={"content-type": shapiro_server.MIME_JSONLD})
        assert response.headers['content-type'].startswith(shapiro_server.MIME_JSONLD)
        assert response.status_code == 200
        report = response.json()
        assert report['127.0.0.1:8000/com/example/org/person'][0]['http://www.w3.org/ns/shacl#conforms'][0]['@value'] == False

def test_validate_with_inference_with_compliant_jsonld_list_data():
    with open('./test/data/person_list1_data_valid.jsonld') as data_file:
        response = client.post("/validate/", content=data_file.read(), headers={"content-type": shapiro_server.MIME_JSONLD})
        assert response.headers['content-type'].startswith(shapiro_server.MIME_JSONLD)
        assert response.status_code == 200
        report = response.json()
        assert report['127.0.0.1:8000/com/example/org/person'][0]['http://www.w3.org/ns/shacl#conforms'][0]['@value'] == True

def test_validate_with_inference_with_uncompliant_jsonld_list_data():
    with open('./test/data/person_list1_data_invalid.jsonld') as data_file:
        response = client.post("/validate/", content=data_file.read(), headers={"content-type": shapiro_server.MIME_JSONLD})
        assert response.headers['content-type'].startswith(shapiro_server.MIME_JSONLD)
        assert response.status_code == 200
        report = response.json()
        assert report['127.0.0.1:8000/com/example/org/person'][0]['http://www.w3.org/ns/shacl#conforms'][0]['@value'] == False

def test_validate_with_inference_with_compliant_ttl_data():
    with open('./test/data/person1_data_valid.ttl') as data_file:
        response = client.post("/validate/", content=data_file.read(), headers={"content-type": shapiro_server.MIME_TTL})
        assert response.headers['content-type'].startswith(shapiro_server.MIME_JSONLD)
        assert response.status_code == 200
        report = response.json()
        assert report['127.0.0.1:8000/com/example/org/person'][0]['http://www.w3.org/ns/shacl#conforms'][0]['@value'] == True

def test_validate_with_inference_with_uncompliant_ttl_data():
    with open('./test/data/person1_data_invalid.ttl') as data_file:
        response = client.post("/validate/", content=data_file.read(), headers={"content-type": shapiro_server.MIME_TTL})
        assert response.headers['content-type'].startswith(shapiro_server.MIME_JSONLD)
        assert response.status_code == 200
        report = response.json()
        assert report['127.0.0.1:8000/com/example/org/person'][0]['http://www.w3.org/ns/shacl#conforms'][0]['@value'] == False

def test_validate_with_inference_with_compliant_ttl_list_data():
    with open('./test/data/person_list2_data_valid.ttl') as data_file:
        response = client.post("/validate/", content=data_file.read(), headers={"content-type": shapiro_server.MIME_TTL})
        assert response.headers['content-type'].startswith(shapiro_server.MIME_JSONLD)
        assert response.status_code == 200
        report = response.json()
        assert report['127.0.0.1:8000/com/example/org/person'][0]['http://www.w3.org/ns/shacl#conforms'][0]['@value'] == True

def test_validate_with_inference_with_uncompliant_ttl_list_data():
    with open('./test/data/person_list2_data_invalid.ttl') as data_file:
        response = client.post("/validate/", content=data_file.read(), headers={"content-type": shapiro_server.MIME_TTL})
        assert response.headers['content-type'].startswith(shapiro_server.MIME_JSONLD)
        assert response.status_code == 200
        report = response.json()
        assert report['127.0.0.1:8000/com/example/org/person'][0]['http://www.w3.org/ns/shacl#conforms'][0]['@value'] == False

def test_validate_with_inference_with_syntax_error_ttl_data():
    with open('./test/data/person1_data_syntax_error.ttl') as data_file:
        response = client.post("/validate/", content=data_file.read(), headers={"content-type": shapiro_server.MIME_TTL})
        assert response.status_code == 422

def test_validate_with_inference_with_syntax_error_jsonld_data():
    with open('./test/data/person2_data_syntax_error.jsonld') as data_file:
        response = client.post("/validate/", content=data_file.read(), headers={"content-type": shapiro_server.MIME_JSONLD})
        assert response.status_code == 422

def test_validate_with_inference_with_unsupported_data_content_type():
        response = client.post("/validate/", content="irrelevant", headers={"content-type": 'text/text'})
        assert response.status_code == 415

def test_validate_with_localhost_with_compliant_ttl_list_data():
    with open('./test/data/person_list2_data_valid.ttl') as data_file:
        response = client1.post("/validate/com/example/org/person", content=data_file.read(), headers={"content-type": shapiro_server.MIME_TTL})
        assert response.headers['content-type'].startswith(shapiro_server.MIME_JSONLD)
        assert response.status_code == 200
        report = response.json()
        assert report[0]['http://www.w3.org/ns/shacl#conforms'][0]['@value'] == True<|MERGE_RESOLUTION|>--- conflicted
+++ resolved
@@ -48,13 +48,7 @@
     assert args.ssl_ca_certs is None
 
 def test_commandline_parse_to_specified_values():
-<<<<<<< HEAD
-    args = shapiro_server.get_args(['--host', '0.0.0.0', '--port', '1234', '--content_dir', './foo',
-                                    '--log_level', 'bar', '--default_mime', 'foobar', '--features', 'validate',
-                                    '--ignore_namespaces', 'foo', 'bar', '--index_dir', '/tmp'])
-=======
     args = shapiro_server.get_args(['--host', '0.0.0.0', '--port', '1234', '--content_dir', './foo', '--log_level', 'bar', '--default_mime', 'foobar', '--features', 'validate', '--ignore_namespaces', 'foo', 'bar', '--index_dir', '/tmp',  '--ssl_keyfile', './certs/key.key',  '--ssl_certfile', './certs/cert.crt',  '--ssl_ca_certs', './certs/ca_cert.crt'])
->>>>>>> 6973c2e0
     assert args.host == '0.0.0.0'
     assert args.port == 1234
     assert args.content_dir == './foo'
